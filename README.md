--- conflicted
+++ resolved
@@ -208,7 +208,6 @@
                         "m3e-base": "/Users/xxx/Downloads/m3e-base",
                        }
 ```
-如果你选择使用OpenAI的Embedding模型，请将模型的```key```写入`embedding_model_dict`中。使用该模型，你需要鞥能够访问OpenAI官的API，或设置代理。
 
 如果你选择使用OpenAI的Embedding模型，请将模型的 ``key``写入 `embedding_model_dict`中。使用该模型，你需要鞥能够访问OpenAI官的API，或设置代理。
 
@@ -221,11 +220,7 @@
   ```shell
   $ python init_database.py
   ```
-<<<<<<< HEAD
-- 如果您是第一次运行本项目，知识库尚未建立，或者配置文件中的知识库类型、嵌入模型发生变化，或者之前的向量库没有开启`normalize_L2`，需要以下命令初始化或重建知识库：
-=======
 - 如果您是第一次运行本项目，知识库尚未建立，或者配置文件中的知识库类型、嵌入模型发生变化，或者之前的向量库没有开启 `normalize_L2`，需要以下命令初始化或重建知识库：
->>>>>>> f95d41ef
 
   ```shell
   $ python init_database.py --recreate-vs
@@ -313,10 +308,6 @@
 详细步骤参考[加载lora微调后模型失效](https://github.com/chatchat-space/Langchain-Chatchat/issues/1130#issuecomment-1685291822)
 
 ![image](https://github.com/chatchat-space/Langchain-Chatchat/assets/22924096/4e056c1c-5c4b-4865-a1af-859cd58a625d)
-<<<<<<< HEAD
-
-=======
->>>>>>> f95d41ef
 
 #### 5.2 启动 API 服务
 
@@ -375,11 +366,7 @@
 
 并可使用 `Ctrl + C` 直接关闭所有运行服务。如果一次结束不了，可以多按几次。
 
-<<<<<<< HEAD
-可选参数包括 `-a (或--all-webui)`, `--all-api`, `--llm-api`, `-c (或--controller)`, `--openai-api`, 
-=======
 可选参数包括 `-a (或--all-webui)`, `--all-api`, `--llm-api`, `-c (或--controller)`, `--openai-api`,
->>>>>>> f95d41ef
 `-m (或--model-worker)`, `--api`, `--webui`，其中：
 
 - `--all-webui` 为一键启动 WebUI 所有依赖服务；
@@ -394,11 +381,7 @@
 $ python startup.py --all-webui --model-name Qwen-7B-Chat
 ```
 
-<<<<<<< HEAD
-更多信息可通过`python startup.py -h`查看。
-=======
 更多信息可通过 `python startup.py -h`查看。
->>>>>>> f95d41ef
 
 **注意：**
 
