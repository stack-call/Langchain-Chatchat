[tool.poetry]
name = "langchain-chatchat"
<<<<<<< HEAD
version = "0.3.0.20240624"
=======
version = "0.3.0.20240625"
>>>>>>> 9b5bf747
description = ""
authors = ["chatchat"]
readme = "README.md"
packages = [
    {include = "chatchat"},
    {include = "langchain_chatchat"}
]

[tool.poetry.scripts]
chatchat = 'chatchat.startup:main'
chatchat-kb = 'chatchat.init_database:main'
chatchat-config = 'chatchat.config_work_space:main'

[tool.poetry.dependencies]
python = ">=3.8.1,<3.12,!=3.9.7"
langchain = { version = "0.1.17", python = ">=3.8.1,<3.12,!=3.9.7" }
langchainhub = "0.1.14"
langchain-community = "0.0.36"
langchain-openai = { version = "0.0.6", python = ">=3.8.1,<3.12,!=3.9.7" }
langchain-experimental = "0.0.58"
fastapi = "~0.109.2"
sse_starlette = "~1.8.2"
nltk = "~3.8.1"
uvicorn = ">=0.27.0.post1"
unstructured = "~0.11.0"
python-magic-bin = {version = "*", platform = "win32"}
SQLAlchemy = "~2.0.25"
faiss-cpu = "~1.7.4"
#cutword = "0.1.0"
jieba = "0.42.1"
rank_bm25 = "0.2.2"
# accelerate = "~0.24.1"
# spacy = "~3.7.2"
openpyxl = "3.1.4"
networkx = "3.1"
opencv-python = "4.10.0.84"
PyMuPDF = "~1.23.16"
rapidocr_onnxruntime = "~1.3.8"
requests = "~2.31.0"
pathlib = "~1.0.1"
pyjwt = "~2.8.0"
elasticsearch = "*"
numexpr = ">=1" #test
strsimpy = ">=0.2.1"
markdownify = ">=0.11.6"
tqdm = ">=4.66.1"
websockets = ">=12.0"
numpy = "~1.24.4"
pandas = "~1" # test
pydantic = "~2.6.4"
httpx = {version = ">=0.25.2", extras = ["brotli", "http2", "socks"]}
python-multipart = "0.0.9"
# webui
streamlit = "1.34.0"
streamlit-option-menu = "0.3.12"
streamlit-antd-components = "0.3.1"
streamlit-chatbox = "1.1.12.post4"
streamlit-modal = "0.1.0"
streamlit-aggrid = "1.0.5"
streamlit-extras = "0.4.2"
xinference_client = { version = "^0.11.1", optional = true }
zhipuai = { version = "^2.1.0", optional = true }
pymysql = "^1.1.0"

[tool.poetry.extras]
xinference = ["xinference_client"]
zhipuai = ["zhipuai"]

# An extra used to be able to add extended testing.
# Please use new-line on formatting to make it easier to add new packages without
# merge-conflicts
extended_testing = [
    "aleph-alpha-client",
    "aiosqlite",
    "assemblyai",
    "beautifulsoup4",
    "bibtexparser",
    "cassio",
    "datasets",
    "google-cloud-documentai",
    "esprima",
    "pdfminer-six",
    "pgvector",
    "pypdf",
    "pypdfium2",
    "lxml",
    "atlassian-python-api",
    "mwparserfromhell",
    "mwxml",
    "msal",
    "telethon",
    "psychicapi",
    "gql",
    "gradientai",
    "requests-toolbelt",
    "html2text",
    "py-trello",
    "scikit-learn",
    "pyspark",
    "sympy",
    "rapidfuzz",
    "jsonschema",
    "geopandas",
    "gitpython",
    "newspaper3k",
    "nvidia-riva-client",
    "feedparser",
    "xata",
    "xmltodict",
    "openapi-pydantic",
    "arxiv",
    "sqlite-vss",
    "motor",
    "timescale-vector",
    "anthropic",
    "upstash-redis",
    "rspace_client",
    "fireworks-ai",
    "javelin-sdk",
    "hologres-vector",
    "praw",
    "databricks-vectorsearch",
    "cloudpickle",
    "dgml-utils",
    "cohere",
    "tree-sitter",
    "tree-sitter-languages",
    "azure-ai-documentintelligence",
    "oracle-ads",
    "elasticsearch",
    "hdbcli",
    "oci",
    "rdflib",
    "tidb-vector",
    "cloudpickle",
    "friendli-client"
]

[tool.poetry.group.test]
optional = true

[tool.poetry.group.test.dependencies]
# The only dependencies that should be added are
# dependencies used for running tests (e.g., pytest, freezegun, response).
# Any dependencies that do not meet that criteria will be removed.
pytest = "^7.3.0"
pytest-cov = "^4.0.0"
pytest-dotenv = "^0.5.2"
duckdb-engine = "^0.9.2"
pytest-watcher = "^0.2.6"
freezegun = "^1.2.2"
responses = "^0.22.0"
pytest-asyncio = "^0.23.2"
lark = "^1.1.5"
pytest-mock = "^3.10.0"
pytest-socket = "^0.6.0"
syrupy = "^4.0.2"
requests-mock = "^1.11.0"


[tool.poetry.group.lint]
optional = true

[tool.poetry.group.lint.dependencies]
ruff = "^0.1.5"


[tool.poetry.group.codespell]
optional = true

[tool.poetry.group.codespell.dependencies]
codespell = "^2.2.0"


[tool.poetry.group.dev]
optional = true

[tool.poetry.group.dev.dependencies]
jupyter = "^1.0.0"
setuptools = "^67.6.1"



[tool.ruff]
exclude = [
    "tests/examples/non-utf8-encoding.py",
    "tests/integration_tests/examples/non-utf8-encoding.py",
]

[tool.ruff.lint]
select = [
    "E",  # pycodestyle
    "F",  # pyflakes
    "I",  # isort
    "T201", # print
]

[tool.mypy]
ignore_missing_imports = "True"
disallow_untyped_defs = "True"
exclude = ["notebooks", "examples", "example_data"]

[tool.coverage.run]
omit = [
    "tests/*",
]

[build-system]
requires = ["poetry-core>=1.0.0", "poetry-plugin-pypi-mirror==0.4.2"]
build-backend = "poetry.core.masonry.api"

[tool.pytest.ini_options]
# --strict-markers will raise errors on unknown marks.
# https://docs.pytest.org/en/7.1.x/how-to/mark.html#raising-errors-on-unknown-marks
#
# https://docs.pytest.org/en/7.1.x/reference/reference.html
# --strict-config       any warnings encountered while parsing the `pytest`
#                       section of the configuration file raise errors.
#
# https://github.com/tophat/syrupy
# --snapshot-warn-unused    Prints a warning on unused snapshots rather than fail the test suite.
addopts = "--strict-markers --strict-config --durations=5 --snapshot-warn-unused -svv"
# Registering custom markers.
# https://docs.pytest.org/en/7.1.x/example/markers.html#registering-markers
markers = [
    "requires: mark tests as requiring a specific library",
    "scheduled: mark tests to run in scheduled testing",
    "compile: mark placeholder test used to compile integration tests without running them"
]
asyncio_mode = "auto"


[tool.codespell]
skip = '.git,*.pdf,*.svg,*.pdf,*.yaml,*.ipynb,poetry.lock,*.min.js,*.css,package-lock.json,example_data,_dist,examples,*.trig,*.json,*.md,*.html,*.txt,*.csv'
# Ignore latin etc
ignore-regex = '.*(Stati Uniti|Tense=Pres).*'
# whats is a typo but used frequently in queries so kept as is
# aapply - async apply
# unsecure - typo but part of API, decided to not bother for now
ignore-words-list = 'momento,collison,ned,foor,reworkd,parth,whats,aapply,mysogyny,unsecure,damon,crate,aadd,symbl,precesses,accademia,nin'

[tool.poetry.plugins.dotenv]
ignore = "false"
dotenv = "dotenv:plugin"


# https://python-poetry.org/docs/repositories/
#[[tool.poetry.source]]
#name = "tsinghua"
#url = "https://pypi.tuna.tsinghua.edu.cn/simple/"
#priority = "primary"<|MERGE_RESOLUTION|>--- conflicted
+++ resolved
@@ -1,10 +1,6 @@
 [tool.poetry]
 name = "langchain-chatchat"
-<<<<<<< HEAD
-version = "0.3.0.20240624"
-=======
-version = "0.3.0.20240625"
->>>>>>> 9b5bf747
+version = "0.3.0.20240621.3"
 description = ""
 authors = ["chatchat"]
 readme = "README.md"
@@ -38,13 +34,11 @@
 rank_bm25 = "0.2.2"
 # accelerate = "~0.24.1"
 # spacy = "~3.7.2"
-openpyxl = "3.1.4"
-networkx = "3.1"
-opencv-python = "4.10.0.84"
 PyMuPDF = "~1.23.16"
 rapidocr_onnxruntime = "~1.3.8"
 requests = "~2.31.0"
 pathlib = "~1.0.1"
+pytest = "~7.4.3"
 pyjwt = "~2.8.0"
 elasticsearch = "*"
 numexpr = ">=1" #test
@@ -83,30 +77,38 @@
     "beautifulsoup4",
     "bibtexparser",
     "cassio",
+    "chardet",
     "datasets",
     "google-cloud-documentai",
     "esprima",
+    "jq",
     "pdfminer-six",
     "pgvector",
     "pypdf",
+    "pymupdf",
     "pypdfium2",
+    "tqdm",
     "lxml",
     "atlassian-python-api",
     "mwparserfromhell",
     "mwxml",
     "msal",
+    "pandas",
     "telethon",
     "psychicapi",
     "gql",
     "gradientai",
     "requests-toolbelt",
     "html2text",
+    "numexpr",
     "py-trello",
     "scikit-learn",
+    "streamlit",
     "pyspark",
     "sympy",
     "rapidfuzz",
     "jsonschema",
+    "rank-bm25",
     "geopandas",
     "gitpython",
     "newspaper3k",
@@ -114,9 +116,11 @@
     "feedparser",
     "xata",
     "xmltodict",
+    "faiss-cpu",
     "openapi-pydantic",
     "arxiv",
     "sqlite-vss",
+    "rapidocr-onnxruntime",
     "motor",
     "timescale-vector",
     "anthropic",
