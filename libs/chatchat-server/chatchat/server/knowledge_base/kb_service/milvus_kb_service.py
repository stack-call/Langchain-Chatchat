--- conflicted
+++ resolved
@@ -61,17 +61,11 @@
         self.milvus = Milvus(
             embedding_function=get_Embeddings(self.embed_model),
             collection_name=self.kb_name,
-<<<<<<< HEAD
             connection_args=Settings.kb_settings.kbs_config.get("milvus"),
             index_params=Settings.kb_settings.kbs_config.get("milvus_kwargs")["index_params"],
             search_params=Settings.kb_settings.kbs_config.get("milvus_kwargs")["search_params"],
-=======
-            connection_args=kbs_config.get("milvus"),
-            index_params=kbs_config.get("milvus_kwargs")["index_params"],
-            search_params=kbs_config.get("milvus_kwargs")["search_params"],
             auto_id=True,
->>>>>>> 3b2c0616
-        )
+            )
 
     def do_init(self):
         self._load_milvus()
