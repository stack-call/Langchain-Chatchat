--- conflicted
+++ resolved
@@ -151,7 +151,6 @@
                         elif 'moss' in model_name.lower():
                             self.device_map = self.moss_auto_configure_device_map(num_gpus, model_name)
                         else:
-<<<<<<< HEAD
                             # 基于如下方式作为默认的多卡加载方案针对新模型基本不会失败
                             # 在chatglm2-6b,bloom-3b,blooz-7b1上进行了测试，GPU负载也相对均衡
                             from accelerate.utils import get_balanced_memory
@@ -163,15 +162,13 @@
                                                                dtype=torch.float16 if not self.load_in_8bit else torch.int8, 
                                                                max_memory=max_memory,
                                                                no_split_module_classes=model._no_split_modules)
-=======
                             # 对于chaglm和moss意外的模型应使用自动指定，而非调用chatglm的配置方式
                             # 其他模型定义的层类几乎不可能与chatglm和moss一致，使用chatglm_auto_configure_device_map
                             # 百分百会报错，使用infer_auto_device_map虽然可能导致负载不均衡，但至少不会报错
                             # 实测在bloom模型上如此
-                            self.device_map = infer_auto_device_map(model,
-                                                                    dtype=torch.int8,
-                                                                    no_split_module_classes=model._no_split_modules)
->>>>>>> 3a6a6fa8
+#                             self.device_map = infer_auto_device_map(model,
+#                                                                     dtype=torch.int8,
+#                                                                     no_split_module_classes=model._no_split_modules)
 
                     model = dispatch_model(model, device_map=self.device_map)
             else:
